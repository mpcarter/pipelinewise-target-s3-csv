--- conflicted
+++ resolved
@@ -37,14 +37,11 @@
 
     delimiter = config.get('delimiter', ',')
     quotechar = config.get('quotechar', '"')
-<<<<<<< HEAD
     max_file_size = config.get('max_file_size_mb', 1000) * 1000000
     compression = config.get('compression')
-=======
     flatten   = config.get('flatten', True)
     s3_bucket = config.get('s3_bucket')
     skip_upload = s3_bucket == 'localhost'
->>>>>>> bc059071
 
     # Use the system specific temp directory if no custom temp_dir provided
     temp_dir = os.path.expanduser(config.get('temp_dir', tempfile.gettempdir()))
@@ -158,7 +155,6 @@
 
     # Upload created CSV files to S3
     for filename, target_key in filenames:
-<<<<<<< HEAD
         if not os.path.isfile(filename):
             continue
 
@@ -169,34 +165,13 @@
         compressed_file = utils.compress_file(filename, compression)
         comp_ext = '.gz' if compressed_file else ''
 
-        s3.upload_file(compressed_file or filename,
-                       s3_client,
-                       config.get('s3_bucket'),
-                       target_key + comp_ext,
-=======
         if skip_upload:
-            break  # Skip S3 upload and keep local files
-        compressed_file = None
-        if config.get("compression") is None or config["compression"].lower() == "none":
-            pass  # no compression
-        else:
-            if config["compression"] == "gzip":
-                compressed_file = f"{filename}.gz"
-                with open(filename, 'rb') as f_in:
-                    with gzip.open(compressed_file, 'wb') as f_out:
-                        logger.info(f"Compressing file as '{compressed_file}'")
-                        shutil.copyfileobj(f_in, f_out)
-            else:
-                raise NotImplementedError(
-                    "Compression type '{}' is not supported. "
-                    "Expected: 'none' or 'gzip'"
-                    .format(config["compression"])
-                )
+            continue  # Skip S3 upload and keep local files
+
         s3.upload_file(compressed_file or filename,
                        s3_client,
                        s3_bucket,
-                       target_key,
->>>>>>> bc059071
+                       target_key + comp_ext,
                        encryption_type=config.get('encryption_type'),
                        encryption_key=config.get('encryption_key'))
 
